_spray-json_ is a lightweight, clean and efficient [JSON] implementation in Scala.

It sports the following features:
  
* Simple immutable model of the JSON language elements
* An efficient JSON PEG parser (implemented with [parboiled])
* Choice of either compact or pretty JSON-to-string printing
* Type-class based (de)serialization of custom objects (no reflection, no intrusion)


### Installation

_spray-json_ is available from the [scala-tools.org] repositories.
The latest release is `1.0.1` and is built against Scala 2.9.1.

If you use SBT (0.7.x) you can include _spray-json_ in your project with

    val sprayJson = "cc.spray.json" %% "spray-json" % "1.0.1" % "compile" withSources()

_spray-json_ has only one dependency: the parsing library [parboiled]
(which is also a dependency of _spray-server_ and _spray-client_, so if you use _spray-json_ with either of them you are not incurring any additional dependency).


### Usage

_spray-json_ is really easy to use.  
Just bring all relevant elements in scope with 

    import cc.spray.json._

and do one or more of the following:

1. Parse a JSON string into it's Abstract Syntax Tree (AST) representation

        val json = """{ "some": "JSON source" }""" 
        val jsonAst = JsonParser(json)

2. Print a JSON AST back to a String using either the `CompactPrinter` or the `PrettyPrinter`

        val json = PrettyPrinter(jsonAst)

3. Convert any Scala object to a JSON AST using the pimped `toJson` method 
        
        val jsonAst = List(1, 2, 3).toJson 

4. Convert a JSON AST to a Scala object with the `fromJson` method

        val myObject = jsonAst.fromJson[MyObjectType]

In order to make steps 3 and 4 work for an object of type `T` you need to bring implicit values in scope that
provide `JsonFormat[T]` instances for `T` and all types used by `T` (directly or indirectly).
The way you normally do this is via a "JsonProtocol".


### JsonProtocol

_spray-json_ uses [SJSON]s Scala-idiomatic type-class-based approach to connect an existing type `T` with the logic how to (de)serialize its instances to and from JSON. (In fact _spray-json_ even reuses some of [SJSON]s code, see the 'Credits' section below).

This approach has the advantage of not requiring any change (or even access) to `T`s source code. All (de)serialization
logic is attached 'from the outside'. There is no reflection involved, so the resulting conversions are fast. Scalas excellent type inference reduces verbosity and boilerplate to a minimum, while the Scala compiler will make sure at compile time that you provided all required (de)serialization logic. 
   
In _spray-jsons_ terminology a 'JsonProtocol' is nothing but a bunch of implicit values of type `JsonFormat[T]`, whereby each `JsonFormat[T]` contains the logic of how to convert instance of `T` to and from JSON. All `JsonFormat[T]`s of a protocol need to be "mece" (mutually exclusive, collectively exhaustive), i.e. they are not allowed to overlap and together need to span all types required by the application.
   
This may sound more complicated than it is.  
_spray-json_ comes with a `DefaultJsonProtocol`, which already covers all of Scalas value types as well as the most important reference and collection types. As long as your code uses nothing more than these you only need the `DefaultJsonProtocol`.
Here are the types already taken care of by the `DefaultJsonProtocol`: 
  
* Byte, Short, Int, Long, Float, Double, Char, Unit, Boolean
* String, Symbol
* BigInt, BigDecimal
* Option, Either, Tuple1 - Tuple7
* List, Array
* immutable.{Map, Iterable, Seq, IndexedSeq, LinearSeq, Set, Vector}
* collection.{Iterable, Seq, IndexedSeq, LinearSeq, Set}
* JsValue

In most cases however you'll also want to convert types not covered by the `DefaultJsonProtocol`. In these cases you need to provide `JsonFormat[T]`s for your custom types. This is not hard at all.
 

### Providing JsonFormats for Case Classes

If your custom type `T` is a case class then augmenting the `DefaultJsonProtocol` with a `JsonFormat[T]` is really easy:

    case class Color(name: String, red: Int, green: Int, blue: Int)

    object MyJsonProtocol extends DefaultJsonProtocol {
      implicit val colorFormat = jsonFormat(Color, "name", "red", "green", "blue")     
    }
    
    import MyJsonProtocol._
    
    val json = Color("CadetBlue", 95, 158, 160).toJson
    val color = json.fromJson[Color] 
    
The `jsonFormat` method reduces the boilerplate to a minimum, just pass it the companion object of your case class as
well as the field names (in order) and it will return a ready-to-use `JsonFormat` for your type.
There is one quirk though: If you explicitly declare the companion object for your case class the notation above will
stop working. You'll have to explicitly refer to the companion objects `apply` method to fix this:

    case class Color(name: String, red: Int, green: Int, blue: Int)
    object Color

    object MyJsonProtocol extends DefaultJsonProtocol {
      implicit val colorFormat = jsonFormat(Color.apply, "name", "red", "green", "blue")
    }

If your case class is generic in that it takes type parameters itself the `jsonFormat` method can also help you.
However, there is a little more boilerplate required as you need to add context bounds for all type parameters
and explicitly refer to the case classes `apply` method as in this example:

    case class NamedList[A](name: String, items: List[A])

    object MyJsonProtocol extends DefaultJsonProtocol {
      implicit def namedListFormat[A :JsonFormat] = jsonFormat(NamedList.apply[A], "name", "items")
    }


### Providing JsonFormats for other Types

Of course you can also supply (de)serialization logic for types that aren't case classes.  
Here is one way to do it:

    class Color(val name: String, val red: Int, val green: Int, val blue: Int)
    
    object MyJsonProtocol extends DefaultJsonProtocol {
      implicit object ColorJsonFormat extends JsonFormat[Color] {
        def write(c: Color) = {
          JsArray(JsString(c.name), JsNumber(c.red), JsNumber(c.green), JsNumber(c.blue))
        }
        def read(value: JsValue) = value match {
          case JsArray(JsString(name) :: JsNumber(red) :: JsNumber(green) :: JsNumber(blue) :: Nil) => {
            new Color(name, red.toInt, green.toInt, blue.toInt)
          }
          case _ => throw new DeserializationException("Color expected")
        }
      }
    }
    
    import MyJsonProtocol._
    
    val json = Color("CadetBlue", 95, 158, 160).toJson
    val color = json.fromJson[Color]    

This serializes `Color` instances as a JSON array, which is compact but does not make the elements semantics explicit.
You need to know that the color components are ordered "red, green, blue".

Another way would be to serialize `Color`s as JSON objects:

     object MyJsonProtocol extends DefaultJsonProtocol {
      implicit object ColorJsonFormat extends JsonFormat[Color] {
        def write(c: Color) = JsObject(
          JsField("name", c.name),
          JsField("red", c.red),
          JsField("green", c.green),
          JsField("blue", c.blue)
        )
        def read(value: JsValue) = value match {
          case JsObject(
            JsField("name", JsString(name)),
            JsField("red", JsNumber(red)),
            JsField("green", JsNumber(green)),
            JsField("blue", JsNumber(blue))
          ) => {
            new Color(name.value, red.value.toInt, green.value.toInt, blue.value.toInt)
          }
          case _ => throw new DeserializationException("Color expected")
        }
      }
    }

This is a bit more verbose in its definition and the resulting JSON but transports the field semantics over to the JSON side.  
Note that this is the approach _spray-json_ uses for case classes.


### API Documentation

You can find the documentation for the _spray-json_ API here:
<http://spray.github.com/spray/api/spray-json/>


### Credits

Most of type-class (de)serialization code is nothing but a polished copy of what **Debasish Ghosh** made available
<<<<<<< HEAD
with his [SJSON][] library. These code parts therefore bear his copyright.
Additionally the JSON AST model is heavily inspired by the one contributed by **Jorge Ortiz** to [Databinder-Dispatch][].
=======
with his [SJSON] library. These code parts therefore bear his copyright.
Additionally the JSON AST model is heavily inspired by the one contributed by **Jorge Ortiz** to [Databinder-Dispatch].
>>>>>>> e95eb217

  
### License

_spray-json_ is licensed under [APL 2.0].


### Patch Policy

Feedback and contributions to the project, no matter what kind, are always very welcome.
However, patches can only be accepted from their original author.
Along with any patches, please state that the patch is your original work and that you license the work to the
_spray-json_ project under the project’s open source license.
  

  [JSON]: http://json.org
  [parboiled]: http://parboiled.org
  [scala-tools.org]: http://scala-tools.org
  [SJSON]: https://github.com/debasishg/sjson
  [Databinder-Dispatch]: https://github.com/n8han/Databinder-Dispatch
  [APL 2.0]: http://www.apache.org/licenses/LICENSE-2.0<|MERGE_RESOLUTION|>--- conflicted
+++ resolved
@@ -181,13 +181,8 @@
 ### Credits
 
 Most of type-class (de)serialization code is nothing but a polished copy of what **Debasish Ghosh** made available
-<<<<<<< HEAD
-with his [SJSON][] library. These code parts therefore bear his copyright.
-Additionally the JSON AST model is heavily inspired by the one contributed by **Jorge Ortiz** to [Databinder-Dispatch][].
-=======
 with his [SJSON] library. These code parts therefore bear his copyright.
 Additionally the JSON AST model is heavily inspired by the one contributed by **Jorge Ortiz** to [Databinder-Dispatch].
->>>>>>> e95eb217
 
   
 ### License
