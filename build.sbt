name := "spray-json"

version := "1.2.5"

organization := "io.spray"

organizationHomepage := Some(new URL("http://spray.io"))

description := "A Scala library for easy and idiomatic JSON (de)serialization"

homepage := Some(new URL("https://github.com/spray/spray-json"))

startYear := Some(2011)

licenses := Seq("Apache 2" -> new URL("http://www.apache.org/licenses/LICENSE-2.0.txt"))

<<<<<<< HEAD
scalaVersion := "2.10.4"

scalacOptions <<= scalaVersion map {
  case "2.9.3"  => Seq("-unchecked", "-deprecation", "-encoding", "utf8")
  case "2.10.4" => Seq("-feature", "-language:implicitConversions", "-unchecked", "-deprecation", "-encoding", "utf8")
=======
scalaVersion := "2.10.3"

scalacOptions <<= scalaVersion map {
  case "2.9.3"  => Seq("-unchecked", "-deprecation", "-encoding", "utf8")
  case _ => Seq("-feature", "-language:implicitConversions", "-unchecked", "-deprecation", "-encoding", "utf8")
>>>>>>> ac9fd899
}

resolvers += Opts.resolver.sonatypeReleases

<<<<<<< HEAD
libraryDependencies <++= scalaVersion { sv =>
  Seq(
    "org.parboiled" %% "parboiled-scala" % "1.1.6" % "compile",
    sv match {
      case "2.9.3"  => "org.specs2" %% "specs2" % "1.12.4.1" % "test"
      case "2.10.4" => "org.specs2" %% "specs2" % "2.3.10" % "test"
    }
  )
=======
libraryDependencies ++= {
  Seq("org.parboiled" %% "parboiled-scala" % "1.1.5" % "compile") ++
  (scalaVersion.value match {
    case "2.9.3"  =>
      Seq(
        "org.specs2" %% "specs2" % "1.12.4.1" % "test",
        "org.scalacheck" %% "scalacheck" % "1.10.0" % "test"
      )
    // Scala 2.10 and Scala 2.11
    case _ =>
      Seq(
        "org.specs2" %% "specs2" % "2.3.10" % "test",
        "org.scalacheck" %% "scalacheck" % "1.11.3" % "test"
      )
  })
>>>>>>> ac9fd899
}

(scalacOptions in doc) <<= (name, version).map { (n, v) => Seq("-doc-title", n + " " + v) }

// generate boilerplate
Boilerplate.settings

// OSGi settings
osgiSettings

OsgiKeys.exportPackage := Seq("""spray.json.*;version="${Bundle-Version}"""")

OsgiKeys.importPackage <<= scalaVersion { sv => Seq("""scala.*;version="$<range;[==,=+);%s>"""".format(sv)) }

OsgiKeys.importPackage ++= Seq("""spray.json;version="${Bundle-Version}"""", "*")

OsgiKeys.additionalHeaders := Map("-removeheaders" -> "Include-Resource,Private-Package")

///////////////
// publishing
///////////////

<<<<<<< HEAD
crossScalaVersions := Seq("2.9.3", "2.10.4")
=======
crossScalaVersions := Seq("2.9.3", "2.10.3")
>>>>>>> ac9fd899

scalaBinaryVersion <<= scalaVersion(sV => if (CrossVersion.isStable(sV)) CrossVersion.binaryScalaVersion(sV) else sV)

publishMavenStyle := true

publishTo <<= version { version =>
  Some {
    "spray repo" at {
      // public uri is repo.spray.io, we use an SSH tunnel to the nexus here
      "http://localhost:42424/content/repositories/" + {
        if (version.trim.endsWith("SNAPSHOT")) "snapshots/" else"releases/"
      }
    }
  }
}


///////////////
// ls-sbt
///////////////

seq(lsSettings:_*)

(LsKeys.tags in LsKeys.lsync) := Seq("json")

(LsKeys.docsUrl in LsKeys.lsync) := Some(new URL("http://spray.github.com/spray/api/spray-json/"))

(externalResolvers in LsKeys.lsync) := Seq("spray repo" at "http://repo.spray.io")<|MERGE_RESOLUTION|>--- conflicted
+++ resolved
@@ -14,35 +14,17 @@
 
 licenses := Seq("Apache 2" -> new URL("http://www.apache.org/licenses/LICENSE-2.0.txt"))
 
-<<<<<<< HEAD
 scalaVersion := "2.10.4"
 
 scalacOptions <<= scalaVersion map {
   case "2.9.3"  => Seq("-unchecked", "-deprecation", "-encoding", "utf8")
-  case "2.10.4" => Seq("-feature", "-language:implicitConversions", "-unchecked", "-deprecation", "-encoding", "utf8")
-=======
-scalaVersion := "2.10.3"
-
-scalacOptions <<= scalaVersion map {
-  case "2.9.3"  => Seq("-unchecked", "-deprecation", "-encoding", "utf8")
   case _ => Seq("-feature", "-language:implicitConversions", "-unchecked", "-deprecation", "-encoding", "utf8")
->>>>>>> ac9fd899
 }
 
 resolvers += Opts.resolver.sonatypeReleases
 
-<<<<<<< HEAD
-libraryDependencies <++= scalaVersion { sv =>
-  Seq(
-    "org.parboiled" %% "parboiled-scala" % "1.1.6" % "compile",
-    sv match {
-      case "2.9.3"  => "org.specs2" %% "specs2" % "1.12.4.1" % "test"
-      case "2.10.4" => "org.specs2" %% "specs2" % "2.3.10" % "test"
-    }
-  )
-=======
 libraryDependencies ++= {
-  Seq("org.parboiled" %% "parboiled-scala" % "1.1.5" % "compile") ++
+  Seq("org.parboiled" %% "parboiled-scala" % "1.1.6" % "compile") ++
   (scalaVersion.value match {
     case "2.9.3"  =>
       Seq(
@@ -56,7 +38,6 @@
         "org.scalacheck" %% "scalacheck" % "1.11.3" % "test"
       )
   })
->>>>>>> ac9fd899
 }
 
 (scalacOptions in doc) <<= (name, version).map { (n, v) => Seq("-doc-title", n + " " + v) }
@@ -79,11 +60,7 @@
 // publishing
 ///////////////
 
-<<<<<<< HEAD
 crossScalaVersions := Seq("2.9.3", "2.10.4")
-=======
-crossScalaVersions := Seq("2.9.3", "2.10.3")
->>>>>>> ac9fd899
 
 scalaBinaryVersion <<= scalaVersion(sV => if (CrossVersion.isStable(sV)) CrossVersion.binaryScalaVersion(sV) else sV)
 
